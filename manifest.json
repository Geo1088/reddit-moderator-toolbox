{
	"manifest_version": 2,
	
	"name": "reddit Moderator Toolbox",
	"description": "A set of tools to be used by moderators on reddit in order to make their jobs easier.",
	"version": "2.2.0",
	
	"permissions": [
		"https://*.reddit.com/",
		"http://*.reddit.com/",
		"notifications",
		"tabs",
		"storage",
		"unlimitedStorage"
	],
	"icons": {
		"16": "icon16.png",
		"48": "icon48.png",
		"128": "icon128.png"
	},
	"content_scripts": [
		{
			"matches": ["http://*.reddit.com/*", "https://*.reddit.com/"],
			"css": ["toolbox.css"],
<<<<<<< HEAD
			"js": [
				"libs/jquery-2.1.1.js", 
				"libs/snuownd.js", 
				"libs/ace.js", 
				"libs/mode-css.js",
				"libs/mode-json.js",
				"libs/mode-yaml.js",
				"libs/ace-themes.js",
				"storage.js", 
				"tbui.js", 
				"jquery-plugins.js", 
				"tbutils.js", 
				"notifier.js", 
				"domaintagger.js", 
				"usernotes.js", 
				"modbutton.js", 
				"modmailpro.js", 
				"stattittab.js", 
				"comment.js", 
				"config.js", 
				"modmatrix.js", 
				"banlist.js", 
				"removalreasons.js", 
				"queuetools.js", 
				"historybutton.js", 
				"syntax.js", 
				"frame.js",
				"modmaillite.js"
			]
=======
			"js": ["libs/jquery-2.1.1.min.js", "jquery-plugins.js", "libs/snuownd.js", "tbutils.js", "tbobject.js", "notifier.js", "domaintagger.js", "usernotes.js", "modbutton.js", "modmailpro.js", "stattittab.js", "comment.js", "config.js", "modmatrix.js", "banlist.js", "removalreasons.js", "queuetools.js", "libs/ace.js", "libs/mode-css.js", "syntax.js", "tbobjectinit.js"]
>>>>>>> 169d2392
		}
	],
	"web_accessible_resources": ["libs/jquery-2.1.1.min.js", "libs/snuownd.js"]
}<|MERGE_RESOLUTION|>--- conflicted
+++ resolved
@@ -22,7 +22,6 @@
 		{
 			"matches": ["http://*.reddit.com/*", "https://*.reddit.com/"],
 			"css": ["toolbox.css"],
-<<<<<<< HEAD
 			"js": [
 				"libs/jquery-2.1.1.js", 
 				"libs/snuownd.js", 
@@ -34,7 +33,8 @@
 				"storage.js", 
 				"tbui.js", 
 				"jquery-plugins.js", 
-				"tbutils.js", 
+				"tbutils.js",
+				"tbobject.js", // goes before any modules
 				"notifier.js", 
 				"domaintagger.js", 
 				"usernotes.js", 
@@ -50,11 +50,9 @@
 				"historybutton.js", 
 				"syntax.js", 
 				"frame.js",
-				"modmaillite.js"
+				"modmaillite.js",
+				"tbobjectinit.js" // this one always goes last
 			]
-=======
-			"js": ["libs/jquery-2.1.1.min.js", "jquery-plugins.js", "libs/snuownd.js", "tbutils.js", "tbobject.js", "notifier.js", "domaintagger.js", "usernotes.js", "modbutton.js", "modmailpro.js", "stattittab.js", "comment.js", "config.js", "modmatrix.js", "banlist.js", "removalreasons.js", "queuetools.js", "libs/ace.js", "libs/mode-css.js", "syntax.js", "tbobjectinit.js"]
->>>>>>> 169d2392
 		}
 	],
 	"web_accessible_resources": ["libs/jquery-2.1.1.min.js", "libs/snuownd.js"]
