--- conflicted
+++ resolved
@@ -16,13 +16,8 @@
         data.url("storage.js"),
         data.url("tbui.js"),
         data.url("jquery-plugins.js"), 
-<<<<<<< HEAD
         data.url("tbutils.js"), 
-=======
-        data.url("libs/snuownd.js"), 
-        data.url("tbutils.js"),
         data.url("tbobject.js"), 
->>>>>>> 169d2392
         data.url("notifier.js"), 
         data.url("domaintagger.js"), 
         data.url("usernotes.js"), 
@@ -35,15 +30,9 @@
         data.url("modmatrix.js"),
         data.url("banlist.js"),                   
         data.url("config.js"),
-<<<<<<< HEAD
         data.url("syntax.js"),
         data.url("frame.js"),
         data.url("modmaillite.js")
-=======
-        data.url("libs/ace.js"),                   
-        data.url("libs/mode-css.js"),
-        data.url("syntax.js")
-        data.url("tbobjectinit.js"),
->>>>>>> 169d2392
+        data.url("tbobjectinit.js"), // this one always goes last
     ]
 });