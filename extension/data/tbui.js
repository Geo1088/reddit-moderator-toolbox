--- conflicted
+++ resolved
@@ -479,11 +479,7 @@
             $body.find('#tb-feedback-window').remove();
 
             // build up the html, not that the class used is directly passed from the function allowing for easy addition of other kinds.
-<<<<<<< HEAD
-            let feedbackElement = TBStorage.purify(`<div id="tb-feedback-window" class="${feedbackKind}"><span class="tb-feedback-text">${feedbackText}</span></div>`);
-=======
-            const feedbackElement = `<div id="tb-feedback-window" class="${feedbackKind}"><span class="tb-feedback-text">${feedbackText}</span></div>`;
->>>>>>> ff2e7f94
+            const feedbackElement = TBStorage.purify(`<div id="tb-feedback-window" class="${feedbackKind}"><span class="tb-feedback-text">${feedbackText}</span></div>`);
 
             // Add the element to the page.
             $body.append(feedbackElement);
